import * as vscode from 'vscode'

import {
  createSymmetryMessage,
  getGitChanges,
  getLanguage,
  getTextSelection,
  getTheme
} from '../utils'
import {
  WORKSPACE_STORAGE_KEY,
  EXTENSION_SESSION_NAME,
  EVENT_NAME,
  TWINNY_COMMAND_NAME,
  SYMMETRY_DATA_MESSAGE,
  SYMMETRY_EMITTER_KEY,
  SYSTEM
} from '../../common/constants'
import { ChatService } from '../chat-service'
import {
  ClientMessage,
  Message,
  ApiModel,
  ServerMessage,
  InferenceRequest
} from '../../common/types'
import { TemplateProvider } from '../template-provider'
import { OllamaService } from '../ollama-service'
import { ProviderManager } from '../provider-manager'
import { ConversationHistory } from '../conversation-history'
<<<<<<< HEAD
import { EmbeddingDatabase } from '../embeddings'
=======
import { SymmetryService } from '../symmetry-service'
import { SessionManager } from '../session-manager'
import { Logger } from '../../common/logger'

const logger = new Logger()
>>>>>>> ebdb9f16

export class SidebarProvider implements vscode.WebviewViewProvider {
  private _config = vscode.workspace.getConfiguration('twinny')
  private _context: vscode.ExtensionContext
  private _statusBar: vscode.StatusBarItem
  private _templateDir: string
  private _templateProvider: TemplateProvider
  private _ollamaService: OllamaService | undefined = undefined
  public conversationHistory: ConversationHistory | undefined = undefined
  public chatService: ChatService | undefined = undefined
  public view?: vscode.WebviewView
<<<<<<< HEAD
  private _db: EmbeddingDatabase | undefined
=======
  public symmetryService?: SymmetryService | undefined
  private _sessionManager: SessionManager
>>>>>>> ebdb9f16

  constructor(
    statusBar: vscode.StatusBarItem,
    context: vscode.ExtensionContext,
    templateDir: string,
<<<<<<< HEAD
    db: EmbeddingDatabase | undefined
=======
    sessionManager: SessionManager
>>>>>>> ebdb9f16
  ) {
    this._statusBar = statusBar
    this._context = context
    this._templateDir = templateDir
    this._sessionManager = sessionManager
    this._templateProvider = new TemplateProvider(templateDir)
    this._ollamaService = new OllamaService()
    if (db) {
      this._db = db
    }
    return this
  }

  public resolveWebviewView(webviewView: vscode.WebviewView) {
    this.view = webviewView

    this.symmetryService = new SymmetryService(
      this.view,
      this._sessionManager,
      this._context
    )

    this.chatService = new ChatService(
      this._statusBar,
      this._templateDir,
      this._context,
      webviewView,
<<<<<<< HEAD
      this._db,
=======
      this.symmetryService
    )
    this.conversationHistory = new ConversationHistory(
      this._context,
      this.view,
      this._sessionManager,
      this.symmetryService
>>>>>>> ebdb9f16
    )

    new ProviderManager(this._context, this.view)

    webviewView.webview.options = {
      enableScripts: true,
      localResourceRoots: [this._context?.extensionUri]
    }

    webviewView.webview.html = this._getHtmlForWebview(webviewView.webview)

    vscode.window.onDidChangeTextEditorSelection(
      (event: vscode.TextEditorSelectionChangeEvent) => {
        const text = event.textEditor.document.getText(event.selections[0])
        webviewView.webview.postMessage({
          type: EVENT_NAME.twinnyTextSelection,
          value: {
            type: WORKSPACE_STORAGE_KEY.selection,
            completion: text
          }
        })
      }
    )

    vscode.window.onDidChangeActiveColorTheme(() => {
      webviewView.webview.postMessage({
        type: EVENT_NAME.twinnySendTheme,
        value: {
          data: getTheme()
        }
      })
    })

    webviewView.webview.onDidReceiveMessage(
      (message: ClientMessage<string | boolean> & ClientMessage<Message[]>) => {
        const eventHandlers = {
          [EVENT_NAME.twinnyAcceptSolution]: this.acceptSolution,
          [EVENT_NAME.twinnyChatMessage]: this.streamChatCompletion,
          [EVENT_NAME.twinnyClickSuggestion]: this.clickSuggestion,
          [EVENT_NAME.twinnyFetchOllamaModels]: this.fetchOllamaModels,
          [EVENT_NAME.twinnyGlobalContext]: this.getGlobalContext,
          [EVENT_NAME.twinnyListTemplates]: this.listTemplates,
          [EVENT_NAME.twinnySetTab]: this.setTab,
          [TWINNY_COMMAND_NAME.settings]: this.openSettings,
          [EVENT_NAME.twinnyNewDocument]: this.createNewUntitledDocument,
          [EVENT_NAME.twinnyNotification]: this.sendNotification,
          [EVENT_NAME.twinnySendLanguage]: this.getCurrentLanguage,
          [EVENT_NAME.twinnySendTheme]: this.getTheme,
          [EVENT_NAME.twinnySetGlobalContext]: this.setGlobalContext,
          [EVENT_NAME.twinnySetWorkspaceContext]:
            this.setTwinnyWorkspaceContext,
          [EVENT_NAME.twinnyTextSelection]: this.getSelectedText,
          [EVENT_NAME.twinnyWorkspaceContext]: this.getTwinnyWorkspaceContext,
          [EVENT_NAME.twinnySetConfigValue]: this.setConfigurationValue,
          [EVENT_NAME.twinnyGetConfigValue]: this.getConfigurationValue,
          [EVENT_NAME.twinnyGetGitChanges]: this.getGitCommitMessage,
          [EVENT_NAME.twinnyHideBackButton]: this.twinnyHideBackButton,
<<<<<<< HEAD
          [EVENT_NAME.twinnyEmbedDocuments]: this.embedDocuments
=======
          [EVENT_NAME.twinnyConnectSymmetry]: this.connectToSymmetry,
          [EVENT_NAME.twinnyDisconnectSymmetry]: this.disconnectSymmetry,
          [EVENT_NAME.twinnySessionContext]: this.getSessionContext
>>>>>>> ebdb9f16
        }
        eventHandlers[message.type as string]?.(message)
      }
    )
  }

<<<<<<< HEAD
  public embedDocuments = async () => {
    const dirs = vscode.workspace.workspaceFolders
    if (!dirs?.length) {
      vscode.window.showErrorMessage('No project open')
      return
    }
    if (!this._db) return
    for (const dir of dirs) {
      (await this._db.injestDocuments(dir.uri.fsPath)).populateDatabase()
    }
=======
  public openSettings() {
    vscode.commands.executeCommand(TWINNY_COMMAND_NAME.settings)
>>>>>>> ebdb9f16
  }

  public setTab(tab: ClientMessage) {
    this.view?.webview.postMessage({
      type: EVENT_NAME.twinnySetTab,
      value: {
        data: tab as string
      }
    } as ServerMessage<string>)
  }

  public getGitCommitMessage = async () => {
    const diff = await getGitChanges()
    if (!diff.length) {
      vscode.window.showInformationMessage(
        'No changes found in the current workspace.'
      )
      return
    }
    this.conversationHistory?.resetConversation()
    this.chatService?.streamTemplateCompletion(
      'commit-message',
      diff,
      (completion: string) => {
        vscode.commands.executeCommand('twinny.sendTerminalText', completion)
      },
      true
    )
  }

  public getConfigurationValue = (data: ClientMessage) => {
    if (!data.key) return
    const config = vscode.workspace.getConfiguration('twinny')
    this.view?.webview.postMessage({
      type: EVENT_NAME.twinnyGetConfigValue,
      value: {
        data: config.get(data.key as string),
        type: data.key
      }
    } as ServerMessage<string>)
  }

  public setConfigurationValue = (data: ClientMessage) => {
    if (!data.key) return
    const config = vscode.workspace.getConfiguration('twinny')
    config.update(data.key, data.data, vscode.ConfigurationTarget.Global)
  }

  public fetchOllamaModels = async () => {
    try {
      const models = await this._ollamaService?.fetchModels()
      if (!models?.length) {
        return
      }
      this.view?.webview.postMessage({
        type: EVENT_NAME.twinnyFetchOllamaModels,
        value: {
          data: models
        }
      } as ServerMessage<ApiModel[]>)
    } catch (e) {
      return
    }
  }

  public listTemplates = () => {
    const templates = this._templateProvider.listTemplates()
    this.view?.webview.postMessage({
      type: EVENT_NAME.twinnyListTemplates,
      value: {
        data: templates
      }
    } as ServerMessage<string[]>)
  }

  public sendNotification = (data: ClientMessage) => {
    vscode.window.showInformationMessage(data.data as string)
  }

  public clickSuggestion = (data: ClientMessage) => {
    vscode.commands.executeCommand(
      'twinny.templateCompletion',
      data.data as string
    )
  }

  public streamChatCompletion = async (data: ClientMessage<Message[]>) => {
    const symmetryConnected = this._sessionManager?.get(
      EXTENSION_SESSION_NAME.twinnySymmetryConnection
    )
    if (symmetryConnected) {
      const systemMessage = {
        role: SYSTEM,
        content: await this._templateProvider?.readSystemMessageTemplate()
      }

      const messages = [systemMessage, ...data.data as Message[]]

      logger.log(`
        Using symmetry for inference
        Messages: ${JSON.stringify(messages)}
      `)

      return this.symmetryService?.write(
        createSymmetryMessage<InferenceRequest>(SYMMETRY_DATA_MESSAGE.inference, {
          messages,
          key: SYMMETRY_EMITTER_KEY.inference
        })
      )
    }
    this.chatService?.streamChatCompletion(data.data || [])
  }

  public async streamTemplateCompletion(template: string) {
    const symmetryConnected = this._sessionManager?.get(
      EXTENSION_SESSION_NAME.twinnySymmetryConnection
    )
    if (symmetryConnected && this.chatService) {
      const messages = await this.chatService.getTemplateMessages(template)

      logger.log(`
        Using symmetry for inference
        Messages: ${JSON.stringify(messages)}
      `)
      return this.symmetryService?.write(
        createSymmetryMessage<InferenceRequest>(SYMMETRY_DATA_MESSAGE.inference, {
          messages,
          key: SYMMETRY_EMITTER_KEY.inference
        })
      )
    }
    this.chatService?.streamTemplateCompletion(template)
  }

  public getSelectedText = () => {
    this.view?.webview.postMessage({
      type: EVENT_NAME.twinnyTextSelection,
      value: {
        type: WORKSPACE_STORAGE_KEY.selection,
        completion: getTextSelection()
      }
    })
  }

  public acceptSolution = (data: ClientMessage) => {
    const editor = vscode.window.activeTextEditor
    const selection = editor?.selection
    if (!selection) return
    vscode.window.activeTextEditor?.edit((editBuilder) => {
      editBuilder.replace(selection, data.data as string)
    })
  }

  public createNewUntitledDocument = async (data: ClientMessage) => {
    const lang = getLanguage()
    const document = await vscode.workspace.openTextDocument({
      content: data.data as string,
      language: lang.languageId
    })
    await vscode.window.showTextDocument(document)
  }

  public getGlobalContext = (data: ClientMessage) => {
    const storedData = this._context?.globalState.get(
      `${EVENT_NAME.twinnyGlobalContext}-${data.key}`
    )
    this.view?.webview.postMessage({
      type: `${EVENT_NAME.twinnyGlobalContext}-${data.key}`,
      value: storedData
    })
  }

  public getTheme = () => {
    this.view?.webview.postMessage({
      type: EVENT_NAME.twinnySendTheme,
      value: {
        data: getTheme()
      }
    })
  }

  public getCurrentLanguage = () => {
    this.view?.webview.postMessage({
      type: EVENT_NAME.twinnySendLanguage,
      value: {
        data: getLanguage()
      }
    } as ServerMessage)
  }

  public getSessionContext = (data: ClientMessage) => {
    if (!data.key) return undefined
    this.view?.webview.postMessage({
      type: `${EVENT_NAME.twinnySessionContext}-${data.key}`,
      value: this._sessionManager.get(data.key)
    })
  }

  public setGlobalContext = (data: ClientMessage) => {
    this._context?.globalState.update(
      `${EVENT_NAME.twinnyGlobalContext}-${data.key}`,
      data.data
    )
  }

  public getTwinnyWorkspaceContext = (data: ClientMessage) => {
    const storedData = this._context?.workspaceState.get(
      `${EVENT_NAME.twinnyWorkspaceContext}-${data.key}`
    )
    this.view?.webview.postMessage({
      type: `${EVENT_NAME.twinnyWorkspaceContext}-${data.key}`,
      value: storedData
    } as ServerMessage)
  }

  public setTwinnyWorkspaceContext = <T>(data: ClientMessage<T>) => {
    const value = data.data
    this._context.workspaceState.update(
      `${EVENT_NAME.twinnyWorkspaceContext}-${data.key}`,
      value
    )
    this.view?.webview.postMessage({
      type: `${EVENT_NAME.twinnyWorkspaceContext}-${data.key}`,
      value
    })
  }

  public newConversation() {
    this.symmetryService?.write(
      createSymmetryMessage(SYMMETRY_DATA_MESSAGE.newConversation)
    )
  }

  public destroyStream = () => {
    this.chatService?.destroyStream()
    this.view?.webview.postMessage({
      type: EVENT_NAME.twinnyStopGeneration
    })
  }

  private connectToSymmetry = () => {
    if (this._config.symmetryServerKey) {
      this.symmetryService?.connect(this._config.symmetryServerKey)
    }
  }

  private disconnectSymmetry = async () => {
    if (this._config.symmetryServerKey) {
      await this.symmetryService?.disconnect()
    }
  }

  private twinnyHideBackButton() {
    vscode.commands.executeCommand(TWINNY_COMMAND_NAME.hideBackButton)
  }

  private _getHtmlForWebview(webview: vscode.Webview) {
    const scriptUri = webview.asWebviewUri(
      vscode.Uri.joinPath(this._context.extensionUri, 'out', 'sidebar.js')
    )

    const codiconCssUri = vscode.Uri.joinPath(
      this._context.extensionUri,
      'assets',
      'codicon.css'
    )

<<<<<<< HEAD

=======
>>>>>>> ebdb9f16
    const css = webview.asWebviewUri(
      vscode.Uri.joinPath(this._context.extensionUri, 'out', 'sidebar.css')
    )

    const codiconCssWebviewUri = webview.asWebviewUri(codiconCssUri)

    const nonce = getNonce()

    return `<!DOCTYPE html>
    <html lang="en">
    <head>
        <link href="${codiconCssWebviewUri}" rel="stylesheet">
        <link href="${css}" rel="stylesheet">
        <meta charset="UTF-8">
				<meta
          http-equiv="Content-Security-Policy"
          content="default-src 'self' http://localhost:11434;
          img-src vscode-resource: https:;
          font-src vscode-webview-resource:;
          script-src 'nonce-${nonce}';style-src vscode-resource: 'unsafe-inline' http: https: data:;"
        >
        <meta name="viewport" content="width=device-width, initial-scale=1.0">
        <title>Sidebar</title>
        <style>
          body { padding: 10px }
        </style>
    </head>
    <body>
        <div id="root"></div>
        <script type="module" nonce="${nonce}" src="${scriptUri}"></script>
    </body>
    </html>`
  }
}

function getNonce() {
  let text = ''
  const possible =
    'ABCDEFGHIJKLMNOPQRSTUVWXYZabcdefghijklmnopqrstuvwxyz0123456789'
  for (let i = 0; i < 32; i++) {
    text += possible.charAt(Math.floor(Math.random() * possible.length))
  }
  return text
}<|MERGE_RESOLUTION|>--- conflicted
+++ resolved
@@ -28,15 +28,12 @@
 import { OllamaService } from '../ollama-service'
 import { ProviderManager } from '../provider-manager'
 import { ConversationHistory } from '../conversation-history'
-<<<<<<< HEAD
 import { EmbeddingDatabase } from '../embeddings'
-=======
 import { SymmetryService } from '../symmetry-service'
 import { SessionManager } from '../session-manager'
 import { Logger } from '../../common/logger'
 
 const logger = new Logger()
->>>>>>> ebdb9f16
 
 export class SidebarProvider implements vscode.WebviewViewProvider {
   private _config = vscode.workspace.getConfiguration('twinny')
@@ -48,22 +45,16 @@
   public conversationHistory: ConversationHistory | undefined = undefined
   public chatService: ChatService | undefined = undefined
   public view?: vscode.WebviewView
-<<<<<<< HEAD
   private _db: EmbeddingDatabase | undefined
-=======
   public symmetryService?: SymmetryService | undefined
   private _sessionManager: SessionManager
->>>>>>> ebdb9f16
 
   constructor(
     statusBar: vscode.StatusBarItem,
     context: vscode.ExtensionContext,
     templateDir: string,
-<<<<<<< HEAD
-    db: EmbeddingDatabase | undefined
-=======
+    db: EmbeddingDatabase | undefined,
     sessionManager: SessionManager
->>>>>>> ebdb9f16
   ) {
     this._statusBar = statusBar
     this._context = context
@@ -91,9 +82,7 @@
       this._templateDir,
       this._context,
       webviewView,
-<<<<<<< HEAD
       this._db,
-=======
       this.symmetryService
     )
     this.conversationHistory = new ConversationHistory(
@@ -101,7 +90,6 @@
       this.view,
       this._sessionManager,
       this.symmetryService
->>>>>>> ebdb9f16
     )
 
     new ProviderManager(this._context, this.view)
@@ -159,20 +147,16 @@
           [EVENT_NAME.twinnyGetConfigValue]: this.getConfigurationValue,
           [EVENT_NAME.twinnyGetGitChanges]: this.getGitCommitMessage,
           [EVENT_NAME.twinnyHideBackButton]: this.twinnyHideBackButton,
-<<<<<<< HEAD
-          [EVENT_NAME.twinnyEmbedDocuments]: this.embedDocuments
-=======
+          [EVENT_NAME.twinnyEmbedDocuments]: this.embedDocuments,
           [EVENT_NAME.twinnyConnectSymmetry]: this.connectToSymmetry,
           [EVENT_NAME.twinnyDisconnectSymmetry]: this.disconnectSymmetry,
           [EVENT_NAME.twinnySessionContext]: this.getSessionContext
->>>>>>> ebdb9f16
         }
         eventHandlers[message.type as string]?.(message)
       }
     )
   }
 
-<<<<<<< HEAD
   public embedDocuments = async () => {
     const dirs = vscode.workspace.workspaceFolders
     if (!dirs?.length) {
@@ -183,10 +167,10 @@
     for (const dir of dirs) {
       (await this._db.injestDocuments(dir.uri.fsPath)).populateDatabase()
     }
-=======
+  }
+
   public openSettings() {
     vscode.commands.executeCommand(TWINNY_COMMAND_NAME.settings)
->>>>>>> ebdb9f16
   }
 
   public setTab(tab: ClientMessage) {
@@ -454,10 +438,7 @@
       'codicon.css'
     )
 
-<<<<<<< HEAD
-
-=======
->>>>>>> ebdb9f16
+
     const css = webview.asWebviewUri(
       vscode.Uri.joinPath(this._context.extensionUri, 'out', 'sidebar.css')
     )
