--- conflicted
+++ resolved
@@ -1,23 +1,6 @@
-<<<<<<< HEAD
-import { defaultTemplates } from '../extension/templates'
-
-export const EXTENSION_NAME = '@ext:rjmacarthy.twinny-vkx86'
-export const ASSISTANT = 'assistant'
-export const USER = 'user'
-export const TWINNY = 'twinny'
-export const SYSTEM = 'system'
-export const YOU = 'You'
-export const EMPTY_MESAGE = 'Sorry, I don’t understand. Please try again.'
-export const MODEL_ERROR = 'Sorry, something went wrong...'
-export const OPENING_BRACKETS = ['[', '{', '(']
-export const CLOSING_BRACKETS = [']', '}', ')']
-export const OPENING_TAGS = ['<']
-export const CLOSING_TAGS = ['</']
-export const QUOTES = ['"', '\'', '`']
-=======
 import { defaultTemplates } from "../extension/templates"
 
-export const EXTENSION_NAME = "@ext:rjmacarthy.twinny"
+export const EXTENSION_NAME = "@ext:rjmacarthy.twinny-vkx86"
 export const ASSISTANT = "assistant"
 export const USER = "user"
 export const TWINNY = "twinny"
@@ -30,7 +13,6 @@
 export const OPENING_TAGS = ["<"]
 export const CLOSING_TAGS = ["</"]
 export const QUOTES = ["\"", "'", "`"]
->>>>>>> a4fd1013
 export const ALL_BRACKETS = [...OPENING_BRACKETS, ...CLOSING_BRACKETS] as const
 export const BRACKET_REGEX = /^[()[\]{}]+$/
 export const NORMALIZE_REGEX = /\s*\r?\n|\r/g
